--- conflicted
+++ resolved
@@ -28,20 +28,11 @@
 from .class_folders import Folders
 from .class_sdxl_parameters import SDXLParameters
 from .class_command_executor import CommandExecutor
-<<<<<<< HEAD
 from .class_tensorboard import TensorboardManager
 from .class_sample_images import SampleImages, create_prompt_file
 from .class_huggingface import HuggingFace
 from .class_metadata import MetaData
 from .class_gui_config import KohyaSSGUIConfig
-=======
-from .tensorboard_gui import (
-    gradio_tensorboard,
-    start_tensorboard,
-    stop_tensorboard,
-)
-from .class_sample_images import SampleImages, run_cmd_sample
->>>>>>> af2303e5
 
 from .custom_logging import setup_logging
 
@@ -65,10 +56,7 @@
 PYTHON = sys.executable
 
 presets_dir = rf"{scriptdir}/presets"
-<<<<<<< HEAD
 TRAIN_BUTTON_VISIBLE = [gr.Button(visible=True), gr.Button(visible=False), gr.Textbox(value=time.time())]
-=======
->>>>>>> af2303e5
 
 
 def save_configuration(
@@ -660,13 +648,10 @@
             if not print_only:
                 subprocess.run(run_cmd, env=env)
 
-<<<<<<< HEAD
         if image_folder == "":
             log.error("Image folder dir is empty")
             return TRAIN_BUTTON_VISIBLE
 
-=======
->>>>>>> af2303e5
         image_num = len(
             [
                 f
@@ -928,7 +913,6 @@
         env["TF_ENABLE_ONEDNN_OPTS"] = "0"
 
         # Run the command
-<<<<<<< HEAD
         executor.execute_command(run_cmd=run_cmd, use_shell=use_shell, env=env)
 
         return (
@@ -936,9 +920,6 @@
             gr.Button(visible=True),
             gr.Textbox(value=time.time()),
         )
-=======
-        executor.execute_command(run_cmd=run_cmd, env=env)
->>>>>>> af2303e5
 
 
 def finetune_tab(
@@ -1101,13 +1082,9 @@
             with gr.Row():
                 button_run = gr.Button("Start training", variant="primary")
 
-<<<<<<< HEAD
                 button_stop_training = gr.Button(
                     "Stop training", visible=False, variant="stop"
                 )
-=======
-                button_stop_training = gr.Button("Stop training")
->>>>>>> af2303e5
 
             button_print = gr.Button("Print training command")
 
@@ -1312,7 +1289,6 @@
         button_run.click(
             train_model,
             inputs=[dummy_headless] + [dummy_db_false] + settings_list,
-<<<<<<< HEAD
             outputs=[button_run, button_stop_training, run_state],
             show_progress=False,
         )
@@ -1320,12 +1296,6 @@
         button_stop_training.click(
             executor.kill_command, outputs=[button_run, button_stop_training]
         )
-=======
-            show_progress=False,
-        )
-
-        button_stop_training.click(executor.kill_command)
->>>>>>> af2303e5
 
         button_print.click(
             train_model,
