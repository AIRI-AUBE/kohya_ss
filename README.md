--- conflicted
+++ resolved
@@ -675,21 +675,4 @@
   - New SDXL presets
   - Update wandb module version
   - Add support for Chinese zh-CN localisation. You can use it with `.\gui.bat --language=zh-CN`
-<<<<<<< HEAD
-  - Add presets support to `Finetuning`. You can add your own finetuning user presets under the `/presets/finetune/user_presets` folder.
-
-* 2023/09/23 (v21.8.10)
-  - Minor point upgrade. Mostly adding a new preset.
-
-* 2023/08/05 (v21.8.9)
-  - Update sd-script to caode as of Sept 3 2023
-    * ControlNet-LLLite is added. See documentation for details.
-    * JPEG XL is supported. #786
-    * Peak memory usage is reduced. #791
-    * Input perturbation noise is added. See #798 for details.
-    * Dataset subset now has caption_prefix and caption_suffix options. The strings are added to the beginning and the end of the captions before shuffling. You can specify the options in .toml.
-    * Other minor changes.
-  - Added support for Chinese locallisation
-=======
-  - Add presets support to `Finetuning`. You can add your own finetuning user presets under the `/presets/finetune/user_presets` folder.
->>>>>>> 155fa425
+  - Add presets support to `Finetuning`. You can add your own finetuning user presets under the `/presets/finetune/user_presets` folder.