--- conflicted
+++ resolved
@@ -345,50 +345,6 @@
 
 ## Change History
 
-<<<<<<< HEAD
-* 2023/04/25 (v21.5.7)
-  - `tag_images_by_wd14_tagger.py` can now get arguments from outside. [PR #453](https://github.com/kohya-ss/sd-scripts/pull/453) Thanks to mio2333!
-  - Added `--save_every_n_steps` option to each training script. The model is saved every specified steps.
-    - `--save_last_n_steps` option can be used to save only the specified number of models (old models will be deleted).
-    - If you specify the `--save_state` option, the state will also be saved at the same time. You can specify the number of steps to keep the state with the `--save_last_n_steps_state` option (the same value as `--save_last_n_steps` is used if omitted).
-    - You can use the epoch-based model saving and state saving options together.
-    - Not tested in multi-GPU environment. Please report any bugs.
-  - `--cache_latents_to_disk` option automatically enables `--cache_latents` option when specified. [#438](https://github.com/kohya-ss/sd-scripts/issues/438)
-  - Fixed a bug in `gen_img_diffusers.py` where latents upscaler would fail with a batch size of 2 or more.
-  - Fix issue with using earlier version than python 3.10 in Linux. Thanks @Whyjsee
-* 2023/04/24 (v21.5.6)
-    - Fix triton error
-    - Fix issue with merge lora path with spaces
-    - Added support for logging to wandb. Please refer to PR #428. Thank you p1atdev!
-      - wandb installation is required. Please install it with pip install wandb. Login to wandb with wandb login command, or set --wandb_api_key option for automatic login.
-      - Please let me know if you find any bugs as the test is not complete.
-    - You can automatically login to wandb by setting the --wandb_api_key option. Please be careful with the handling of API Key. PR #435 Thank you Linaqruf!
-    - Improved the behavior of --debug_dataset on non-Windows environments. PR #429 Thank you tsukimiya!
-    - Fixed --face_crop_aug option not working in Fine tuning method.
-    - Prepared code to use any upscaler in gen_img_diffusers.py.
-    - Fixed to log to TensorBoard when --logging_dir is specified and --log_with is not specified.
-* 2023/04/22 (v21.5.5)
-    - Update LoRA merge GUI to support SD checkpoint merge and up to 4 LoRA merging
-    - Fixed `lora_interrogator.py` not working. Please refer to [PR #392](https://github.com/kohya-ss/sd-scripts/pull/392) for details. Thank you A2va and heyalexchoi!
-    - Fixed the handling of tags containing `_` in `tag_images_by_wd14_tagger.py`.
-    - Add new Extract DyLoRA gui to the Utilities tab.
-    - Add new Merge LyCORIS models into checkpoint gui to the Utilities tab.
-    - Add new info on startup to help debug things
-* 2023/04/17 (v21.5.4)
-    - Fixed a bug that caused an error when loading DyLoRA with the `--network_weight` option in `train_network.py`.
-    - Added the `--recursive` option to each script in the `finetune` folder to process folders recursively. Please refer to [PR #400](https://github.com/kohya-ss/sd-scripts/pull/400/) for details. Thanks to Linaqruf!
-    - Upgrade Gradio to latest release
-    - Fix issue when Adafactor is used as optimizer and LR Warmup is not 0: https://github.com/bmaltais/kohya_ss/issues/617
-    - Added support for DyLoRA in `train_network.py`. Please refer to [here](./train_network_README-ja.md#dylora) for details (currently only in Japanese).
-    - Added support for caching latents to disk in each training script. Please specify __both__ `--cache_latents` and `--cache_latents_to_disk` options.
-        - The files are saved in the same folder as the images with the extension `.npz`. If you specify the `--flip_aug` option, the files with `_flip.npz` will also be saved.
-        - Multi-GPU training has not been tested.
-        - This feature is not tested with all combinations of datasets and training scripts, so there may be bugs.
-    - Added workaround for an error that occurs when training with `fp16` or `bf16` in `fine_tune.py`.
-    - Implemented DyLoRA GUI support. There will now be a new 'DyLoRA Unit` slider when the LoRA type is selected as `kohya DyLoRA` to specify the desired Unit value for DyLoRA training.
-    - Update gui.bat and gui.ps1 based on: https://github.com/bmaltais/kohya_ss/issues/188
-    - Update `setup.bat` to install torch 2.0.0 instead of 1.2.1. If you want to upgrade from 1.2.1 to 2.0.0 run setup.bat again, select 1 to uninstall the previous torch modules, then select 2 for torch 2.0.0
-=======
 * 2023/05/28 (v21.5.15)
 - Show warning when image caption file does not exist during training. [PR #533](https://github.com/kohya-ss/sd-scripts/pull/533) Thanks to TingTingin!
   - Warning is also displayed when using class+identifier dataset. Please ignore if it is intended.
@@ -442,5 +398,4 @@
     - Specify it together with `--noise_offset`.
     - The actual value of the noise offset is calculated as `noise_offset + abs(mean(latents, dim=(2,3))) * adaptive_noise_scale`. Since the latent is close to a normal distribution, it may be a good idea to specify a value of about 1/10 to the same as the noise offset.
     - Negative values can also be specified, in which case the noise offset will be clipped to 0 or more.
-  - Other minor fixes.
->>>>>>> 5ebc697b
+  - Other minor fixes.