# Kohya's GUI

This repository provides a Windows-focused Gradio GUI for [Kohya's Stable Diffusion trainers](https://github.com/kohya-ss/sd-scripts). The GUI allows you to set the training parameters and generate and run the required CLI commands to train the model.

### Table of Contents

- [Tutorials](#tutorials)
- [Required Dependencies](#required-dependencies)
  - [Linux/macOS](#linux-and-macos-dependencies)
- [Installation](#installation)
    - [Docker](#docker)
    - [Linux/macOS](#linux-and-macos)
      - [Default Install Locations](#install-location)
    - [Windows](#windows)
    - [CUDNN 8.6](#optional--cudnn-86)
- [Upgrading](#upgrading)
  - [Windows](#windows-upgrade)
  - [Linux/macOS](#linux-and-macos-upgrade)
- [Launching the GUI](#starting-gui-service)
  - [Windows](#launching-the-gui-on-windows)
  - [Linux/macOS](#launching-the-gui-on-linux-and-macos)
  - [Direct Launch via Python Script](#launching-the-gui-directly-using-kohyaguipy)
- [Dreambooth](#dreambooth)
- [Finetune](#finetune)
- [Train Network](#train-network)
- [LoRA](#lora)
- [Troubleshooting](#troubleshooting)
  - [Page File Limit](#page-file-limit)
  - [No module called tkinter](#no-module-called-tkinter)
  - [FileNotFoundError](#filenotfounderror)
- [Change History](#change-history)

## Tutorials

[How to Create a LoRA Part 1: Dataset Preparation](https://www.youtube.com/watch?v=N4_-fB62Hwk):

[![LoRA Part 1 Tutorial](https://img.youtube.com/vi/N4_-fB62Hwk/0.jpg)](https://www.youtube.com/watch?v=N4_-fB62Hwk)

[How to Create a LoRA Part 2: Training the Model](https://www.youtube.com/watch?v=k5imq01uvUY):

[![LoRA Part 2 Tutorial](https://img.youtube.com/vi/k5imq01uvUY/0.jpg)](https://www.youtube.com/watch?v=k5imq01uvUY)

Newer Tutorial: [Generate Studio Quality Realistic Photos By Kohya LoRA Stable Diffusion Training](https://www.youtube.com/watch?v=TpuDOsuKIBo):

[![Newer Tutorial: Generate Studio Quality Realistic Photos By Kohya LoRA Stable Diffusion Training](https://user-images.githubusercontent.com/19240467/235306147-85dd8126-f397-406b-83f2-368927fa0281.png)](https://www.youtube.com/watch?v=TpuDOsuKIBo)

## Required Dependencies

- Install [Python 3.10](https://www.python.org/ftp/python/3.10.9/python-3.10.9-amd64.exe) 
  - make sure to tick the box to add Python to the 'PATH' environment variable
- Install [Git](https://git-scm.com/download/win)
- Install [Visual Studio 2015, 2017, 2019, and 2022 redistributable](https://aka.ms/vs/17/release/vc_redist.x64.exe)

### Linux and macOS dependencies

These dependencies are taken care of via `setup.sh` in the installation section. No additional steps should be needed unless the scripts inform you otherwise.

## Installation

### Runpod
Follow the instructions found in this discussion: https://github.com/bmaltais/kohya_ss/discussions/379

### Docker
Docker is supported on Windows and Linux distributions. However this method currently only supports Nvidia GPUs. 
Run the following commands in your OS shell after installing [git](https://git-scm.com/download/) and [docker](https://www.docker.com/products/docker-desktop/):
```bash
git clone https://github.com/bmaltais/kohya_ss.git
cd kohya_ss
docker compose up --build
```

This will take a while (up to 20 minutes) on the first run.

The following limitations apply:
* All training data must be added to the `dataset` subdirectory, the docker container cannot access any other files
* The file picker does not work
  * Cannot select folders, folder path must be set manually like e.g. /dataset/my_lora/img
  * Cannot select config file, it must be loaded via path instead like e.g. /dataset/my_config.json  
* Dialogs do not work
  * Make sure your file names are unique as this happens when asking if an existing file should be overridden
* No auto-update support. Must run update scripts outside docker manually and then rebuild with `docker compose build`.


If you run on Linux, there is an alternative docker container port with less limitations. You can find the project [here](https://github.com/P2Enjoy/kohya_ss-docker).

### Linux and macOS
In the terminal, run

```bash
git clone https://github.com/bmaltais/kohya_ss.git
cd kohya_ss
# May need to chmod +x ./setup.sh if you're on a machine with stricter security.
# There are additional options if needed for a runpod environment.
# Call 'setup.sh -h' or 'setup.sh --help' for more information.
./setup.sh
```

Setup.sh help included here:

```bash
Kohya_SS Installation Script for POSIX operating systems.

The following options are useful in a runpod environment,
but will not affect a local machine install.

Usage:
  setup.sh -b dev -d /workspace/kohya_ss -g https://mycustom.repo.tld/custom_fork.git
  setup.sh --branch=dev --dir=/workspace/kohya_ss --git-repo=https://mycustom.repo.tld/custom_fork.git

Options:
  -b BRANCH, --branch=BRANCH    Select which branch of kohya to check out on new installs.
  -d DIR, --dir=DIR             The full path you want kohya_ss installed to.
  -g REPO, --git_repo=REPO      You can optionally provide a git repo to check out for runpod installation. Useful for custom forks.
  -h, --help                    Show this screen.
  -i, --interactive             Interactively configure accelerate instead of using default config file.
  -n, --no-update               Do not update kohya_ss repo. No git pull or clone operations.
  -p, --public                  Expose public URL in runpod mode. Won't have an effect in other modes.
  -r, --runpod                  Forces a runpod installation. Useful if detection fails for any reason.
  -s, --skip-space-check        Skip the 10Gb minimum storage space check.
  -u, --no-gui                  Skips launching the GUI.
  -v, --verbose                 Increase verbosity levels up to 3.
```

#### Install location

The default install location for Linux is where the script is located if a previous installation is detected that location.
Otherwise, it will fall to `/opt/kohya_ss`. If /opt is not writeable, the fallback is `$HOME/kohya_ss`. Lastly, if all else fails it will simply install to the current folder you are in (PWD).

On macOS and other non-Linux machines, it will first try to detect an install where the script is run from and then run setup there if that's detected. 
If a previous install isn't found at that location, then it will default install to `$HOME/kohya_ss` followed by where you're currently at if there's no access to $HOME.
You can override this behavior by specifying an install directory with the -d option.

If you are using the interactive mode, our default values for the accelerate config screen after running the script answer "This machine", "None", "No" for the remaining questions.
These are the same answers as the Windows install.

### Windows

- Install [Python 3.10](https://www.python.org/ftp/python/3.10.9/python-3.10.9-amd64.exe) 
  - make sure to tick the box to add Python to the 'PATH' environment variable
- Install [Git](https://git-scm.com/download/win)
- Install [Visual Studio 2015, 2017, 2019, and 2022 redistributable](https://aka.ms/vs/17/release/vc_redist.x64.exe)

In the terminal, run:

```
git clone https://github.com/bmaltais/kohya_ss.git
cd kohya_ss
.\setup.bat
```

If this is a 1st install answer No when asked `Do you want to uninstall previous versions of torch and associated files before installing`.


Then configure accelerate with the same answers as in the MacOS instructions when prompted.

### Optional: CUDNN 8.6

<<<<<<< HEAD
This step is optional but can improve the learning speed for NVIDIA 30X0/40X0 owners. It allows for larger training batch size and faster training speed.
=======
### Optional: Use Lion8bit

For Lion8bit, you need to upgrade `bitsandbytes` to 0.38.0 or later. Uninstall `bitsandbytes`, and for Windows, install the Windows version whl file from [here](https://github.com/jllllll/bitsandbytes-windows-webui) or other sources, like:

```powershell
pip install https://github.com/jllllll/bitsandbytes-windows-webui/raw/main/bitsandbytes-0.38.1-py3-none-any.whl
```

For upgrading, upgrade this repo with `pip install .`, and upgrade necessary packages manually.

## Upgrade
>>>>>>> b9085fc8

Due to the file size, I can't host the DLLs needed for CUDNN 8.6 on Github. I strongly advise you download them for a speed boost in sample generation (almost 50% on 4090 GPU) you can download them [here](https://b1.thefileditch.ch/mwxKTEtelILoIbMbruuM.zip).

To install, simply unzip the directory and place the `cudnn_windows` folder in the root of the this repo.

Run the following commands to install:

```
.\venv\Scripts\activate

python .\tools\cudann_1.8_install.py
```

Once the commands have completed successfully you should be ready to use the new version. MacOS support is not tested and has been mostly taken from https://gist.github.com/jstayco/9f5733f05b9dc29de95c4056a023d645

## Upgrading

The following commands will work from the root directory of the project if you'd prefer to not run scripts.
These commands will work on any OS.
```bash
git pull

.\venv\Scripts\activate

pip install --use-pep517 --upgrade -r requirements.txt
```

### Windows Upgrade
When a new release comes out, you can upgrade your repo with the following commands in the root directory:

```powershell
upgrade.bat
```

### Linux and macOS Upgrade
You can cd into the root directory and simply run

```bash
# Refresh and update everything
./setup.sh

# This will refresh everything, but NOT clone or pull the git repo.
./setup.sh --no-git-update
```

Once the commands have completed successfully you should be ready to use the new version.

# Starting GUI Service

The following command line arguments can be passed to the scripts on any OS to configure the underlying service.
```
--listen: the IP address to listen on for connections to Gradio.
--username: a username for authentication. 
--password: a password for authentication. 
--server_port: the port to run the server listener on. 
--inbrowser: opens the Gradio UI in a web browser. 
--share: shares the Gradio UI.
```

### Launching the GUI on Windows

The two scripts to launch the GUI on Windows are gui.ps1 and gui.bat in the root directory.
You can use whichever script you prefer.

To launch the Gradio UI, run the script in a terminal with the desired command line arguments, for example:

`gui.ps1 --listen 127.0.0.1 --server_port 7860 --inbrowser --share`

or

`gui.bat --listen 127.0.0.1 --server_port 7860 --inbrowser --share`

## Launching the GUI on Linux and macOS

Run the launcher script with the desired command line arguments similar to Windows.
`gui.sh --listen 127.0.0.1 --server_port 7860 --inbrowser --share`

## Launching the GUI directly using kohya_gui.py

To run the GUI directly bypassing the wrapper scripts, simply use this command from the root project directory:

```
.\venv\Scripts\activate

python .\kohya_gui.py
```

<<<<<<< HEAD
## Dreambooth

You can find the dreambooth solution specific here: [Dreambooth README](train_db_README.md)

## Finetune

You can find the finetune solution specific here: [Finetune README](fine_tune_README.md)

## Train Network

You can find the train network solution specific here: [Train network README](train_network_README.md)

## LoRA

Training a LoRA currently uses the `train_network.py` code. You can create a LoRA network by using the all-in-one `gui.cmd` or by running the dedicated LoRA training GUI with:

```
.\venv\Scripts\activate

python lora_gui.py
```

Once you have created the LoRA network, you can generate images via auto1111 by installing [this extension](https://github.com/kohya-ss/sd-webui-additional-networks).
=======
### 3 May 2023, 2023/05/03

-  When saving v2 models in Diffusers format in training scripts and conversion scripts, it was found that the U-Net configuration is different from those of Hugging Face's stabilityai models (this repository is `"use_linear_projection": false`, stabilityai is `true`). Please note that the weight shapes are different, so please be careful when using the weight files directly. We apologize for the inconvenience.
    - Since the U-Net model is created based on the configuration, it should not cause any problems in training or inference.
    - Added `--unet_use_linear_projection` option to `convert_diffusers20_original_sd.py` script. If you specify this option, you can save a Diffusers format model with the same configuration as stabilityai's model from an SD format model (a single `*.safetensors` or `*.ckpt` file). Unfortunately, it is not possible to convert a Diffusers format model to the same format.

- Lion8bit optimizer is supported. [PR #447](https://github.com/kohya-ss/sd-scripts/pull/447) Thanks to sdbds!
  - Currently it is optional because you need to update `bitsandbytes` version. See "Optional: Use Lion8bit" in installation instructions to use it.
- Multi-GPU training with DDP is supported in each training script. [PR #448](https://github.com/kohya-ss/sd-scripts/pull/448) Thanks to Isotr0py!
- Multi resolution noise (pyramid noise) is supported in each training script. [PR #471](https://github.com/kohya-ss/sd-scripts/pull/471) Thanks to pamparamm!
  - See PR and this page [Multi-Resolution Noise for Diffusion Model Training](https://wandb.ai/johnowhitaker/multires_noise/reports/Multi-Resolution-Noise-for-Diffusion-Model-Training--VmlldzozNjYyOTU2) for details.

- 学習スクリプトや変換スクリプトでDiffusers形式でv2モデルを保存するとき、U-Netの設定がHugging Faceのstabilityaiのモデルと異なることがわかりました（当リポジトリでは `"use_linear_projection": false`、stabilityaiは`true`）。重みの形状が異なるため、直接重みファイルを利用する場合にはご注意ください。ご不便をお掛けし申し訳ありません。
  - U-Netのモデルは設定に基づいて作成されるため、通常、学習や推論で問題になることはないと思われます。
  - `convert_diffusers20_original_sd.py`スクリプトに`--unet_use_linear_projection`オプションを追加しました。これを指定するとSD形式のモデル（単一の`*.safetensors`または`*.ckpt`ファイル）から、stabilityaiのモデルと同じ形状の重みファイルを持つDiffusers形式モデルが保存できます。なお、Diffusers形式のモデルを同形式に変換することはできません。

- Lion8bitオプティマイザがサポートされました。[PR #447](https://github.com/kohya-ss/sd-scripts/pull/447) sdbds氏に感謝します。
  - `bitsandbytes`のバージョンを更新する必要があるため、現在はオプションです。使用するにはインストール手順の「[オプション：Lion8bitを使う](./README-ja.md#オプションlion8bitを使う)」を参照してください。
- 各学習スクリプトでDDPによるマルチGPU学習がサポートされました。[PR #448](https://github.com/kohya-ss/sd-scripts/pull/448) Isotr0py氏に感謝します。
- Multi resolution noise (pyramid noise) が各学習スクリプトでサポートされました。[PR #471](https://github.com/kohya-ss/sd-scripts/pull/471) pamparamm氏に感謝します。
  - 詳細はPRおよびこちらのページ [Multi-Resolution Noise for Diffusion Model Training](https://wandb.ai/johnowhitaker/multires_noise/reports/Multi-Resolution-Noise-for-Diffusion-Model-Training--VmlldzozNjYyOTU2) を参照してください。
  - `--multires_noise_iterations` に数値を指定すると有効になります。`6`~`10`程度の値が良いようです。
  - `--multires_noise_discount` に`0.1`~`0.3` 程度の値（LoRA学習等比較的データセットが小さい場合のPR作者の推奨）、ないしは`0.8`程度の値（元記事の推奨）を指定してください（デフォルトは `0.3`）。 

Please read [Releases](https://github.com/kohya-ss/sd-scripts/releases) for recent updates.
最近の更新情報は [Release](https://github.com/kohya-ss/sd-scripts/releases) をご覧ください。
>>>>>>> b9085fc8

### Naming of LoRA

The LoRA supported by `train_network.py` has been named to avoid confusion. The documentation has been updated. The following are the names of LoRA types in this repository.

1. __LoRA-LierLa__ : (LoRA for __Li__ n __e__ a __r__  __La__ yers)

    LoRA for Linear layers and Conv2d layers with 1x1 kernel

2. __LoRA-C3Lier__ : (LoRA for __C__ olutional layers with __3__ x3 Kernel and  __Li__ n __e__ a __r__ layers)

    In addition to 1., LoRA for Conv2d layers with 3x3 kernel 
    
LoRA-LierLa is the default LoRA type for `train_network.py` (without `conv_dim` network arg). LoRA-LierLa can be used with [our extension](https://github.com/kohya-ss/sd-webui-additional-networks) for AUTOMATIC1111's Web UI, or with the built-in LoRA feature of the Web UI.

To use LoRA-C3Liar with Web UI, please use our extension.

## Sample image generation during training
A prompt file might look like this, for example

```
# prompt 1
masterpiece, best quality, (1girl), in white shirts, upper body, looking at viewer, simple background --n low quality, worst quality, bad anatomy,bad composition, poor, low effort --w 768 --h 768 --d 1 --l 7.5 --s 28

# prompt 2
masterpiece, best quality, 1boy, in business suit, standing at street, looking back --n (low quality, worst quality), bad anatomy,bad composition, poor, low effort --w 576 --h 832 --d 2 --l 5.5 --s 40
```

  Lines beginning with `#` are comments. You can specify options for the generated image with options like `--n` after the prompt. The following can be used.

  * `--n` Negative prompt up to the next option.
  * `--w` Specifies the width of the generated image.
  * `--h` Specifies the height of the generated image.
  * `--d` Specifies the seed of the generated image.
  * `--l` Specifies the CFG scale of the generated image.
  * `--s` Specifies the number of steps in the generation.

  The prompt weighting such as `( )` and `[ ]` are working.

## Troubleshooting

### Page File Limit

- X error relating to `page file`: Increase the page file size limit in Windows.

### No module called tkinter

- Re-install [Python 3.10](https://www.python.org/ftp/python/3.10.9/python-3.10.9-amd64.exe) on your system.

### FileNotFoundError

This is usually related to an installation issue. Make sure you do not have any python modules installed locally that could conflict with the ones installed in the venv:

1. Open a new powershell terminal and make sure no venv is active.
2.  Run the following commands:

```
pip freeze > uninstall.txt
pip uninstall -r uninstall.txt
```

This will store a backup file with your current locally installed pip packages and then uninstall them. Then, redo the installation instructions within the kohya_ss venv.

## Change History

* 2023/04/?? (v21.5.8)
  - Add `Cachelatents to disk` option to the gui.
* 2023/05/01 (v21.5.7)
  - `tag_images_by_wd14_tagger.py` can now get arguments from outside. [PR #453](https://github.com/kohya-ss/sd-scripts/pull/453) Thanks to mio2333!
  - Added `--save_every_n_steps` option to each training script. The model is saved every specified steps.
    - `--save_last_n_steps` option can be used to save only the specified number of models (old models will be deleted).
    - If you specify the `--save_state` option, the state will also be saved at the same time. You can specify the number of steps to keep the state with the `--save_last_n_steps_state` option (the same value as `--save_last_n_steps` is used if omitted).
    - You can use the epoch-based model saving and state saving options together.
    - Not tested in multi-GPU environment. Please report any bugs.
  - `--cache_latents_to_disk` option automatically enables `--cache_latents` option when specified. [#438](https://github.com/kohya-ss/sd-scripts/issues/438)
  - Fixed a bug in `gen_img_diffusers.py` where latents upscaler would fail with a batch size of 2 or more.
  - Fix triton error
  - Fix issue with merge lora path with spaces
  - Added support for logging to wandb. Please refer to PR #428. Thank you p1atdev!
    - wandb installation is required. Please install it with pip install wandb. Login to wandb with wandb login command, or set --wandb_api_key option for automatic login.
    - Please let me know if you find any bugs as the test is not complete.
  - You can automatically login to wandb by setting the --wandb_api_key option. Please be careful with the handling of API Key. PR #435 Thank you Linaqruf!
  - Improved the behavior of --debug_dataset on non-Windows environments. PR #429 Thank you tsukimiya!
  - Fixed --face_crop_aug option not working in Fine tuning method.
  - Prepared code to use any upscaler in gen_img_diffusers.py.
  - Fixed to log to TensorBoard when --logging_dir is specified and --log_with is not specified.
  - Add new docker image solution.. Thanks to @Trojaner 
* 2023/04/22 (v21.5.5)
    - Update LoRA merge GUI to support SD checkpoint merge and up to 4 LoRA merging
    - Fixed `lora_interrogator.py` not working. Please refer to [PR #392](https://github.com/kohya-ss/sd-scripts/pull/392) for details. Thank you A2va and heyalexchoi!
    - Fixed the handling of tags containing `_` in `tag_images_by_wd14_tagger.py`.
    - Add new Extract DyLoRA gui to the Utilities tab.
    - Add new Merge LyCORIS models into checkpoint gui to the Utilities tab.
    - Add new info on startup to help debug things
* 2023/04/17 (v21.5.4)
    - Fixed a bug that caused an error when loading DyLoRA with the `--network_weight` option in `train_network.py`.
    - Added the `--recursive` option to each script in the `finetune` folder to process folders recursively. Please refer to [PR #400](https://github.com/kohya-ss/sd-scripts/pull/400/) for details. Thanks to Linaqruf!
    - Upgrade Gradio to latest release
    - Fix issue when Adafactor is used as optimizer and LR Warmup is not 0: https://github.com/bmaltais/kohya_ss/issues/617
    - Added support for DyLoRA in `train_network.py`. Please refer to [here](./train_network_README-ja.md#dylora) for details (currently only in Japanese).
    - Added support for caching latents to disk in each training script. Please specify __both__ `--cache_latents` and `--cache_latents_to_disk` options.
        - The files are saved in the same folder as the images with the extension `.npz`. If you specify the `--flip_aug` option, the files with `_flip.npz` will also be saved.
        - Multi-GPU training has not been tested.
        - This feature is not tested with all combinations of datasets and training scripts, so there may be bugs.
    - Added workaround for an error that occurs when training with `fp16` or `bf16` in `fine_tune.py`.
    - Implemented DyLoRA GUI support. There will now be a new 'DyLoRA Unit` slider when the LoRA type is selected as `kohya DyLoRA` to specify the desired Unit value for DyLoRA training.
    - Update gui.bat and gui.ps1 based on: https://github.com/bmaltais/kohya_ss/issues/188
    - Update `setup.bat` to install torch 2.0.0 instead of 1.2.1. If you want to upgrade from 1.2.1 to 2.0.0 run setup.bat again, select 1 to uninstall the previous torch modules, then select 2 for torch 2.0.0<|MERGE_RESOLUTION|>--- conflicted
+++ resolved
@@ -155,21 +155,7 @@
 
 ### Optional: CUDNN 8.6
 
-<<<<<<< HEAD
 This step is optional but can improve the learning speed for NVIDIA 30X0/40X0 owners. It allows for larger training batch size and faster training speed.
-=======
-### Optional: Use Lion8bit
-
-For Lion8bit, you need to upgrade `bitsandbytes` to 0.38.0 or later. Uninstall `bitsandbytes`, and for Windows, install the Windows version whl file from [here](https://github.com/jllllll/bitsandbytes-windows-webui) or other sources, like:
-
-```powershell
-pip install https://github.com/jllllll/bitsandbytes-windows-webui/raw/main/bitsandbytes-0.38.1-py3-none-any.whl
-```
-
-For upgrading, upgrade this repo with `pip install .`, and upgrade necessary packages manually.
-
-## Upgrade
->>>>>>> b9085fc8
 
 Due to the file size, I can't host the DLLs needed for CUDNN 8.6 on Github. I strongly advise you download them for a speed boost in sample generation (almost 50% on 4090 GPU) you can download them [here](https://b1.thefileditch.ch/mwxKTEtelILoIbMbruuM.zip).
 
@@ -257,7 +243,6 @@
 python .\kohya_gui.py
 ```
 
-<<<<<<< HEAD
 ## Dreambooth
 
 You can find the dreambooth solution specific here: [Dreambooth README](train_db_README.md)
@@ -281,34 +266,6 @@
 ```
 
 Once you have created the LoRA network, you can generate images via auto1111 by installing [this extension](https://github.com/kohya-ss/sd-webui-additional-networks).
-=======
-### 3 May 2023, 2023/05/03
-
--  When saving v2 models in Diffusers format in training scripts and conversion scripts, it was found that the U-Net configuration is different from those of Hugging Face's stabilityai models (this repository is `"use_linear_projection": false`, stabilityai is `true`). Please note that the weight shapes are different, so please be careful when using the weight files directly. We apologize for the inconvenience.
-    - Since the U-Net model is created based on the configuration, it should not cause any problems in training or inference.
-    - Added `--unet_use_linear_projection` option to `convert_diffusers20_original_sd.py` script. If you specify this option, you can save a Diffusers format model with the same configuration as stabilityai's model from an SD format model (a single `*.safetensors` or `*.ckpt` file). Unfortunately, it is not possible to convert a Diffusers format model to the same format.
-
-- Lion8bit optimizer is supported. [PR #447](https://github.com/kohya-ss/sd-scripts/pull/447) Thanks to sdbds!
-  - Currently it is optional because you need to update `bitsandbytes` version. See "Optional: Use Lion8bit" in installation instructions to use it.
-- Multi-GPU training with DDP is supported in each training script. [PR #448](https://github.com/kohya-ss/sd-scripts/pull/448) Thanks to Isotr0py!
-- Multi resolution noise (pyramid noise) is supported in each training script. [PR #471](https://github.com/kohya-ss/sd-scripts/pull/471) Thanks to pamparamm!
-  - See PR and this page [Multi-Resolution Noise for Diffusion Model Training](https://wandb.ai/johnowhitaker/multires_noise/reports/Multi-Resolution-Noise-for-Diffusion-Model-Training--VmlldzozNjYyOTU2) for details.
-
-- 学習スクリプトや変換スクリプトでDiffusers形式でv2モデルを保存するとき、U-Netの設定がHugging Faceのstabilityaiのモデルと異なることがわかりました（当リポジトリでは `"use_linear_projection": false`、stabilityaiは`true`）。重みの形状が異なるため、直接重みファイルを利用する場合にはご注意ください。ご不便をお掛けし申し訳ありません。
-  - U-Netのモデルは設定に基づいて作成されるため、通常、学習や推論で問題になることはないと思われます。
-  - `convert_diffusers20_original_sd.py`スクリプトに`--unet_use_linear_projection`オプションを追加しました。これを指定するとSD形式のモデル（単一の`*.safetensors`または`*.ckpt`ファイル）から、stabilityaiのモデルと同じ形状の重みファイルを持つDiffusers形式モデルが保存できます。なお、Diffusers形式のモデルを同形式に変換することはできません。
-
-- Lion8bitオプティマイザがサポートされました。[PR #447](https://github.com/kohya-ss/sd-scripts/pull/447) sdbds氏に感謝します。
-  - `bitsandbytes`のバージョンを更新する必要があるため、現在はオプションです。使用するにはインストール手順の「[オプション：Lion8bitを使う](./README-ja.md#オプションlion8bitを使う)」を参照してください。
-- 各学習スクリプトでDDPによるマルチGPU学習がサポートされました。[PR #448](https://github.com/kohya-ss/sd-scripts/pull/448) Isotr0py氏に感謝します。
-- Multi resolution noise (pyramid noise) が各学習スクリプトでサポートされました。[PR #471](https://github.com/kohya-ss/sd-scripts/pull/471) pamparamm氏に感謝します。
-  - 詳細はPRおよびこちらのページ [Multi-Resolution Noise for Diffusion Model Training](https://wandb.ai/johnowhitaker/multires_noise/reports/Multi-Resolution-Noise-for-Diffusion-Model-Training--VmlldzozNjYyOTU2) を参照してください。
-  - `--multires_noise_iterations` に数値を指定すると有効になります。`6`~`10`程度の値が良いようです。
-  - `--multires_noise_discount` に`0.1`~`0.3` 程度の値（LoRA学習等比較的データセットが小さい場合のPR作者の推奨）、ないしは`0.8`程度の値（元記事の推奨）を指定してください（デフォルトは `0.3`）。 
-
-Please read [Releases](https://github.com/kohya-ss/sd-scripts/releases) for recent updates.
-最近の更新情報は [Release](https://github.com/kohya-ss/sd-scripts/releases) をご覧ください。
->>>>>>> b9085fc8
 
 ### Naming of LoRA
 
@@ -375,7 +332,15 @@
 ## Change History
 
 * 2023/04/?? (v21.5.8)
-  - Add `Cachelatents to disk` option to the gui.
+  - Add `Cache latents to disk` option to the gui.
+  - When saving v2 models in Diffusers format in training scripts and conversion scripts, it was found that the U-Net configuration is different from those of Hugging Face's stabilityai models (this repository is `"use_linear_projection": false`, stabilityai is `true`). Please note that the weight shapes are different, so please be careful when using the weight files directly. We apologize for the inconvenience.
+      - Since the U-Net model is created based on the configuration, it should not cause any problems in training or inference.
+      - Added `--unet_use_linear_projection` option to `convert_diffusers20_original_sd.py` script. If you specify this option, you can save a Diffusers format model with the same configuration as stabilityai's model from an SD format model (a single `*.safetensors` or `*.ckpt` file). Unfortunately, it is not possible to convert a Diffusers format model to the same format.
+  - Lion8bit optimizer is supported. [PR #447](https://github.com/kohya-ss/sd-scripts/pull/447) Thanks to sdbds!
+    - Currently it is optional because you need to update `bitsandbytes` version. See "Optional: Use Lion8bit" in installation instructions to use it.
+  - Multi-GPU training with DDP is supported in each training script. [PR #448](https://github.com/kohya-ss/sd-scripts/pull/448) Thanks to Isotr0py!
+  - Multi resolution noise (pyramid noise) is supported in each training script. [PR #471](https://github.com/kohya-ss/sd-scripts/pull/471) Thanks to pamparamm!
+    - See PR and this page [Multi-Resolution Noise for Diffusion Model Training](https://wandb.ai/johnowhitaker/multires_noise/reports/Multi-Resolution-Noise-for-Diffusion-Model-Training--VmlldzozNjYyOTU2) for details.
 * 2023/05/01 (v21.5.7)
   - `tag_images_by_wd14_tagger.py` can now get arguments from outside. [PR #453](https://github.com/kohya-ss/sd-scripts/pull/453) Thanks to mio2333!
   - Added `--save_every_n_steps` option to each training script. The model is saved every specified steps.
