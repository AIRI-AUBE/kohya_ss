import gradio as gr
from easygui import msgbox
import subprocess
import os
from .common_gui import get_folder_path, add_pre_postfix
PYTHON = "python3" if os.name == 'posix' else './venv/Scripts/python.exe'

def caption_images(
    train_data_dir,
    caption_ext,
    batch_size,
    max_data_loader_n_workers,
    max_length,
    model_id,
    prefix,
    postfix,
):
    # Check for images_dir_input
    if train_data_dir == '':
        msgbox('Image folder is missing...')
        return

    if caption_ext == '':
        msgbox('Please provide an extension for the caption files.')
        return

    print(f'GIT captioning files in {train_data_dir}...')
<<<<<<< HEAD
    run_cmd = f'{PYTHON} "finetune/make_captions.py"'
=======
    run_cmd = f'.\\venv\\Scripts\\python.exe "finetune/make_captions_by_git.py"'
>>>>>>> e93de7f8
    if not model_id == '':
        run_cmd += f' --model_id="{model_id}"'
    run_cmd += f' --batch_size="{int(batch_size)}"'
    run_cmd += (
        f' --max_data_loader_n_workers="{int(max_data_loader_n_workers)}"'
    )
    run_cmd += f' --max_length="{int(max_length)}"'
    if caption_ext != '':
        run_cmd += f' --caption_extension="{caption_ext}"'
    run_cmd += f' "{train_data_dir}"'

    print(run_cmd)

    # Run the command
    subprocess.run(run_cmd)

    # Add prefix and postfix
    add_pre_postfix(
        folder=train_data_dir,
        caption_file_ext=caption_ext,
        prefix=prefix,
        postfix=postfix,
    )

    print('...captioning done')


###
# Gradio UI
###


def gradio_git_caption_gui_tab():
    with gr.Tab('GIT Captioning'):
        gr.Markdown(
            'This utility will use GIT to caption files for each images in a folder.'
        )
        with gr.Row():
            train_data_dir = gr.Textbox(
                label='Image folder to caption',
                placeholder='Directory containing the images to caption',
                interactive=True,
            )
            button_train_data_dir_input = gr.Button(
                '📂', elem_id='open_folder_small'
            )
            button_train_data_dir_input.click(
                get_folder_path, outputs=train_data_dir
            )
        with gr.Row():
            caption_ext = gr.Textbox(
                label='Caption file extension',
                placeholder='Extention for caption file. eg: .caption, .txt',
                value='.txt',
                interactive=True,
            )

            prefix = gr.Textbox(
                label='Prefix to add to BLIP caption',
                placeholder='(Optional)',
                interactive=True,
            )

            postfix = gr.Textbox(
                label='Postfix to add to BLIP caption',
                placeholder='(Optional)',
                interactive=True,
            )

            batch_size = gr.Number(
                value=1, label='Batch size', interactive=True
            )

        with gr.Row():
            max_data_loader_n_workers = gr.Number(
                value=2, label='Number of workers', interactive=True
            )
            max_length = gr.Number(
                value=75, label='Max length', interactive=True
            )
            model_id = gr.Textbox(
                label='Model',
                placeholder='(Optional) model id for GIT in Hugging Face',
                interactive=True,
            )

        caption_button = gr.Button('Caption images')

        caption_button.click(
            caption_images,
            inputs=[
                train_data_dir,
                caption_ext,
                batch_size,
                max_data_loader_n_workers,
                max_length,
                model_id,
                prefix,
                postfix,
            ],
        )<|MERGE_RESOLUTION|>--- conflicted
+++ resolved
@@ -25,11 +25,7 @@
         return
 
     print(f'GIT captioning files in {train_data_dir}...')
-<<<<<<< HEAD
-    run_cmd = f'{PYTHON} "finetune/make_captions.py"'
-=======
-    run_cmd = f'.\\venv\\Scripts\\python.exe "finetune/make_captions_by_git.py"'
->>>>>>> e93de7f8
+    run_cmd = f'{PYTHON} "finetune/make_captions_by_git.py"'
     if not model_id == '':
         run_cmd += f' --model_id="{model_id}"'
     run_cmd += f' --batch_size="{int(batch_size)}"'
